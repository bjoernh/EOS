--- conflicted
+++ resolved
@@ -113,50 +113,7 @@
             # Verluste initialisieren
             verluste_wh_pro_stunde[stunde_since_now] = 0.0
 
-<<<<<<< HEAD
-        
-            # Anpassung, um sicherzustellen, dass Indizes korrekt sind
-            verbrauch = lastkurve_wh[stunde]   # Verbrauch für die Stunde
-            if self.haushaltsgeraet != None:
-                verbrauch = verbrauch + self.haushaltsgeraet.get_last_fuer_stunde(stunde)
-                haushaltsgeraet_wh_pro_stunde.append(self.haushaltsgeraet.get_last_fuer_stunde(stunde))
-            else: 
-                haushaltsgeraet_wh_pro_stunde.append(0)
-            erzeugung = self.pv_prognose_wh[stunde]
-            strompreis = self.strompreis_euro_pro_wh[stunde] if stunde < len(self.strompreis_euro_pro_wh) else self.strompreis_euro_pro_wh[-1]
-            
-            verluste_wh_pro_stunde.append(0.0)
-
-            # Logik für die E-Auto-Ladung bzw. Entladung
-            if self.eauto:  # Falls ein E-Auto vorhanden ist
-                geladene_menge_eauto, verluste_eauto = self.eauto.energie_laden(None,stunde)
-                verbrauch = verbrauch + geladene_menge_eauto
-                verluste_wh_pro_stunde[-1] += verluste_eauto
-                eauto_soc = self.eauto.ladezustand_in_prozent()
-
-
-            
-            stündlicher_netzbezug_wh = 0.0
-            stündliche_kosten_euro = 0.0
-            stündliche_einnahmen_euro = 0.0
-
-            #Wieviel kann der WR 
-            netzeinspeisung, netzbezug,  verluste, eigenverbrauch = self.wechselrichter.energie_verarbeiten(erzeugung, verbrauch, stunde)
-            
-            # Speichern
-            netzeinspeisung_wh_pro_stunde.append(netzeinspeisung)
-            stündliche_einnahmen_euro = netzeinspeisung* self.einspeiseverguetung_euro_pro_wh[stunde] 
-            
-            stündliche_kosten_euro = netzbezug * strompreis 
-            netzbezug_wh_pro_stunde.append(netzbezug)
-            verluste_wh_pro_stunde[-1] += verluste
-            last_wh_pro_stunde.append(eigenverbrauch+netzbezug)
-            
-
-            
-=======
             # E-Auto-Verbrauch bestimmen
->>>>>>> e0463a36
             if self.eauto:
                 geladene_menge_eauto, verluste_eauto = self.eauto.energie_laden(None, stunde)
                 verbrauch += geladene_menge_eauto
